/*
 * Copyright (C) 2021 The Android Open Source Project
 *
 * Licensed under the Apache License, Version 2.0 (the "License");
 * you may not use this file except in compliance with the License.
 * You may obtain a copy of the License at
 *
 *      http://www.apache.org/licenses/LICENSE-2.0
 *
 * Unless required by applicable law or agreed to in writing, software
 * distributed under the License is distributed on an "AS IS" BASIS,
 * WITHOUT WARRANTIES OR CONDITIONS OF ANY KIND, either express or implied.
 * See the License for the specific language governing permissions and
 * limitations under the License.
 */

package android.virt.test;

import static org.hamcrest.CoreMatchers.containsString;
import static org.hamcrest.CoreMatchers.is;
import static org.hamcrest.CoreMatchers.not;
import static org.junit.Assert.assertThat;
import static org.junit.Assume.assumeThat;

import com.android.tradefed.testtype.DeviceJUnit4ClassRunner;
import com.android.tradefed.testtype.junit4.BaseHostJUnit4Test;
import com.android.tradefed.util.CommandResult;
import com.android.tradefed.util.CommandStatus;
import com.android.tradefed.util.FileUtil;
import com.android.tradefed.util.RunUtil;

import org.junit.After;
import org.junit.Before;
import org.junit.Test;
import org.junit.runner.RunWith;

import java.io.File;
import java.io.FileWriter;
import java.util.ArrayList;
import java.util.Arrays;
import java.util.List;
import java.util.concurrent.ExecutorService;
import java.util.concurrent.Executors;
import java.util.concurrent.TimeUnit;

@RunWith(DeviceJUnit4ClassRunner.class)
public class MicrodroidTestCase extends BaseHostJUnit4Test {
    private static final String TEST_ROOT = "/data/local/tmp/virt/";
    private static final String VIRT_APEX = "/apex/com.android.virt/";
    private static final int TEST_VM_CID = 10;
    private static final int TEST_VM_ADB_PORT = 8000;
    private static final String MICRODROID_SERIAL = "localhost:" + TEST_VM_ADB_PORT;
    // This is really slow on GCE (2m 40s) but fast on localhost or actual Android phones (< 10s)
    // Set the maximum timeout value big enough.
    private static final long MICRODROID_BOOT_TIMEOUT_MINUTES = 5;

    private String executeCommand(String cmd) {
        final long defaultCommandTimeoutMillis = 3000; // 3 sec. Can be slow on GCE
        return executeCommand(defaultCommandTimeoutMillis, cmd);
    }

    private String executeCommand(long timeout, String cmd) {
        CommandResult result = RunUtil.getDefault().runTimedCmd(timeout, cmd.split(" "));
        return result.getStdout().trim(); // remove the trailing whitespace including newline
    }

    private String executeCommandOnMicrodroid(String cmd) {
        cmd = "adb -s " + MICRODROID_SERIAL + " " + cmd;
        return executeCommand(cmd);
    }

    @Test
    public void testMicrodroidBoots() throws Exception {
        // Prepare input files
        String prepareImagesCmd =
                String.format(
                        "mkdir -p %s; cd %s; "
                                + "cp %setc/microdroid_bootloader bootloader && "
                                + "cp %setc/fs/*.img . && "
                                + "cp %setc/uboot_env.img . && "
                                + "dd if=/dev/zero of=misc.img bs=4k count=256 && "
                                + "dd if=/dev/zero of=userdata.img bs=1 count=0 seek=4G && "
                                + "mkfs.ext4 userdata.img",
                        TEST_ROOT, TEST_ROOT, VIRT_APEX, VIRT_APEX, VIRT_APEX);
        getDevice().executeShellCommand(prepareImagesCmd);

        // Create os_composite.img, env_composite.img, userdata.img, and payload.img
        String makeOsCompositeCmd =
                String.format(
                        "cd %s; %sbin/mk_cdisk %setc/microdroid_cdisk.json os_composite.img",
                        TEST_ROOT, VIRT_APEX, VIRT_APEX);
        getDevice().executeShellCommand(makeOsCompositeCmd);
        String makeEnvCompositeCmd =
                String.format(
                        "cd %s; %sbin/mk_cdisk %setc/microdroid_cdisk_env.json env_composite.img",
                        TEST_ROOT, VIRT_APEX, VIRT_APEX);
        getDevice().executeShellCommand(makeEnvCompositeCmd);
        String makeDataCompositeCmd =
                String.format(
                        "cd %s; %sbin/mk_cdisk %setc/microdroid_cdisk_userdata.json"
                                + " userdata_composite.img",
                        TEST_ROOT, VIRT_APEX, VIRT_APEX);
        getDevice().executeShellCommand(makeDataCompositeCmd);
        String makeDataCompositeQcow2Cmd =
                String.format(
                        "cd %s; %sbin/crosvm create_qcow2 --backing_file=userdata_composite.img"
                                + " userdata_composite.qcow2",
                        TEST_ROOT, VIRT_APEX);
        getDevice().executeShellCommand(makeDataCompositeQcow2Cmd);
        String makePayloadCompositeCmd =
                String.format(
                        "cd %s; %sbin/mk_payload %setc/microdroid_payload.json payload.img",
                        TEST_ROOT, VIRT_APEX, VIRT_APEX);
        getDevice().executeShellCommand(makePayloadCompositeCmd);

        // Make sure that the composite images are created
        final List<String> compositeImages =
                new ArrayList<>(
                        Arrays.asList(
                                TEST_ROOT + "/os_composite.img",
                                TEST_ROOT + "/env_composite.img",
                                TEST_ROOT + "/userdata_composite.qcow2",
                                TEST_ROOT + "/payload.img"));
        CommandResult result =
                getDevice().executeShellV2Command("du -b " + String.join(" ", compositeImages));
        assertThat(result.getExitCode(), is(0));
        assertThat(result.getStdout(), is(not("")));

        // Start microdroid using crosvm
        ExecutorService executor = Executors.newFixedThreadPool(1);
        String runMicrodroidCmd =
                String.format(
                        "cd %s; %sbin/crosvm run --cid=%d --disable-sandbox --bios=bootloader"
                                + " --serial=type=syslog --disk=os_composite.img"
                                + " --disk=env_composite.img --disk=payload.img"
                                + " --rwdisk=userdata_composite.qcow2 &",
                        TEST_ROOT, VIRT_APEX, TEST_VM_CID);
        executor.execute(
                () -> {
                    try {
                        getDevice().executeShellV2Command(runMicrodroidCmd);
                    } catch (Exception e) {
                        throw new RuntimeException(e);
                    }
                });
        waitForMicrodroidBoot(MICRODROID_BOOT_TIMEOUT_MINUTES);

        // Connect to microdroid and read a system property from there
        executeCommand(
                "adb -s "
                        + getDevice().getSerialNumber()
                        + " forward tcp:"
                        + TEST_VM_ADB_PORT
                        + " vsock:"
                        + TEST_VM_CID
                        + ":5555");
        executeCommand("adb connect " + MICRODROID_SERIAL);
        String prop = executeCommandOnMicrodroid("shell getprop ro.hardware");
        assertThat(prop, is("microdroid"));

        // Test writing to /data partition
        File tmpFile = FileUtil.createTempFile("test", ".txt");
        tmpFile.deleteOnExit();
        FileWriter writer = new FileWriter(tmpFile);
        writer.write("MicrodroidTest");
        writer.close();

        executeCommandOnMicrodroid("push " + tmpFile.getPath() + " /data/local/tmp/test.txt");
        assertThat(
                executeCommandOnMicrodroid("shell cat /data/local/tmp/test.txt"),
                is("MicrodroidTest"));

        assertThat(
                executeCommandOnMicrodroid("shell ls /dev/block/by-name/microdroid-apk"),
                is("/dev/block/by-name/microdroid-apk"));

        assertThat(
                executeCommandOnMicrodroid("shell mount"),
                containsString("zipfuse on /mnt/apk type fuse.zipfuse"));

<<<<<<< HEAD
        final String libPath = "/mnt/apk/lib/x86_64/MicrodroidTestNativeLib.so";
        assertThat(
                executeCommandOnMicrodroid("shell ls " + libPath),
                is(libPath));

        assertThat(
                executeCommandOnMicrodroid("shell /system/bin/microdroid_launcher " + libPath
                    + " arg1 arg2"),
=======
        final String[] abiList =
                executeCommandOnMicrodroid("shell getprop ro.product.cpu.abilist").split(",");
        assertThat(abiList.length, is(1));

        final String libPath = "/mnt/apk/lib/" + abiList[0] + "/MicrodroidTestNativeLib.so";
        assertThat(executeCommandOnMicrodroid("shell ls " + libPath), is(libPath));

        assertThat(
                executeCommandOnMicrodroid(
                        "shell /system/bin/microdroid_launcher " + libPath + " arg1 arg2"),
>>>>>>> 24abe6ae
                is("Hello Microdroid " + libPath + " arg1 arg2"));

        // Shutdown microdroid
        executeCommand("adb -s localhost:" + TEST_VM_ADB_PORT + " shell reboot");
    }

    private void waitForMicrodroidBoot(long timeoutMinutes) throws Exception {
        // Wait for a specific log from logd
        // TODO(jiyong): use a more reasonable marker
        final String pattern = "logd:\\ logd\\ reinit";
        getDevice()
                .executeShellV2Command(
                        "logcat --regex=\"" + pattern + "\" -m 1",
                        timeoutMinutes,
                        TimeUnit.MINUTES);
    }

    private void skipIfFail(String command) throws Exception {
        assumeThat(
                getDevice().executeShellV2Command(command).getStatus(), is(CommandStatus.SUCCESS));
    }

    @Before
    public void testIfDeviceIsCapable() throws Exception {
        // Checks the preconditions to run microdroid. If the condition is not satisfied
        // don't run the test (instead of failing)
        skipIfFail("ls /dev/kvm");
        skipIfFail("ls /dev/vhost-vsock");
        skipIfFail("ls /apex/com.android.virt/bin/crosvm");
    }

    @Before
    public void setUp() throws Exception {
        // kill stale crosvm processes
        getDevice().executeShellV2Command("killall crosvm");

        // delete the test root
        getDevice().executeShellCommand("rm -rf " + TEST_ROOT);

        // disconnect from microdroid
        executeCommand("adb disconnect " + MICRODROID_SERIAL);

        // clear the log
        getDevice().executeShellV2Command("logcat -c");
    }

    @After
    public void shutdown() throws Exception {
        // disconnect from microdroid
        executeCommand("adb disconnect " + MICRODROID_SERIAL);

        // kill stale crosvm processes
        getDevice().executeShellV2Command("killall crosvm");
    }
}<|MERGE_RESOLUTION|>--- conflicted
+++ resolved
@@ -178,16 +178,6 @@
                 executeCommandOnMicrodroid("shell mount"),
                 containsString("zipfuse on /mnt/apk type fuse.zipfuse"));
 
-<<<<<<< HEAD
-        final String libPath = "/mnt/apk/lib/x86_64/MicrodroidTestNativeLib.so";
-        assertThat(
-                executeCommandOnMicrodroid("shell ls " + libPath),
-                is(libPath));
-
-        assertThat(
-                executeCommandOnMicrodroid("shell /system/bin/microdroid_launcher " + libPath
-                    + " arg1 arg2"),
-=======
         final String[] abiList =
                 executeCommandOnMicrodroid("shell getprop ro.product.cpu.abilist").split(",");
         assertThat(abiList.length, is(1));
@@ -198,7 +188,6 @@
         assertThat(
                 executeCommandOnMicrodroid(
                         "shell /system/bin/microdroid_launcher " + libPath + " arg1 arg2"),
->>>>>>> 24abe6ae
                 is("Hello Microdroid " + libPath + " arg1 arg2"));
 
         // Shutdown microdroid
